--- conflicted
+++ resolved
@@ -89,7 +89,6 @@
         self
       end
 
-<<<<<<< HEAD
       def tokenize!
         traverse do |element|
           next unless element.is_a? Nokogiri::XML::Text
@@ -111,17 +110,9 @@
         end.flatten
       end
 
-      def +(other)
-        self.class.new(:base_uri => base_uri).tap do |new_grammar|
-          (self.children + other.children).each do |child|
-            new_grammar << child
-          end
-        end
-=======
       def <<(arg)
         raise InvalidChildError, "A Grammar can only accept Rule and Tag as children" unless VALID_CHILD_TYPES.include? arg.class
         super
->>>>>>> 3f3d81b7
       end
 
       def eql?(o)
