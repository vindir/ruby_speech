require 'active_support/core_ext/class/attribute'

module RubySpeech
  module GenericElement

    def self.included(klass)
      klass.class_attribute :registered_ns, :registered_name
      klass.extend ClassMethods
    end

    module ClassMethods
      @@registrations = {}

      # Register a new stanza class to a name and/or namespace
      #
      # This registers a namespace that is used when looking
      # up the class name of the object to instantiate when a new
      # stanza is received
      #
      # @param [#to_s] name the name of the node
      #
      def register(name)
        self.registered_name = name.to_s
        self.registered_ns = namespace
        @@registrations[[self.registered_name, self.registered_ns]] = self
      end

      # Find the class to use given the name and namespace of a stanza
      #
      # @param [#to_s] name the name to lookup
      #
      # @return [Class, nil] the class appropriate for the name
      def class_from_registration(name)
        @@registrations[[name.to_s, namespace]]
      end

      # Import an XML::Node to the appropriate class
      #
      # Looks up the class the node should be then creates it based on the
      # elements of the XML::Node
      # @param [XML::Node] node the node to import
      # @return the appropriate object based on the node name and namespace
      def import(node)
        node = Nokogiri::XML.parse(node, nil, nil, Nokogiri::XML::ParseOptions::NOBLANKS).root unless node.is_a?(Nokogiri::XML::Node)
        return node.content if node.is_a?(Nokogiri::XML::Text)
        klass = class_from_registration(node.element_name)
        if klass && klass != self
          klass.import node
        else
          new.inherit node
        end
      end

      def new(element_name, atts = {}, &block)
        blk_proc = lambda do |new_node|
          atts.each_pair { |k, v| new_node.send :"#{k}=", v }
          block_return = new_node.eval_dsl_block &block
          new_node << new_node.encode_special_chars(block_return) if block_return.is_a?(String)
        end

        case RUBY_VERSION.split('.')[0,2].join.to_i
        when 18
          super(element_name).tap do |n|
            blk_proc[n]
          end
        else
          super(element_name) do |n|
            blk_proc[n]
          end
        end
      end
    end

    def eval_dsl_block(&block)
      return unless block_given?
      @block_binding = eval "self", block.binding
      instance_eval &block
    end

    def children(type = nil, attributes = nil)
      if type
        expression = type.to_s

        expression << '[' << attributes.inject([]) do |h, (key, value)|
          h << "@#{key}='#{value}'"
        end.join(',') << ']' if attributes

        if namespace_href
          find "ns:#{expression}", :ns => namespace_href
        else
          find expression
        end
      else
        super()
      end.map { |c| self.class.import c }
    end

    def embed(other)
      case other
      when String
        string other
      when self.class.root_element
        other.children.each do |child|
          self << child
        end
      when self.class.module::Element
        self << other
      else
        raise ArgumentError, "Can only embed a String or a #{self.class.module} element, not a #{other}"
      end
    end

    def string(other)
      self << encode_special_chars(other)
    end

    def method_missing(method_name, *args, &block)
      const_name = method_name.to_s.sub('ssml', '').titleize.gsub(' ', '')
      if self.class.module.const_defined?(const_name)
        const = self.class.module.const_get const_name
<<<<<<< HEAD
        if self.class::VALID_CHILD_TYPES.include?(const)
          self << if const == String
            encode_special_chars args.first
          else
            const.new *args, &block
          end
        end
=======
        self << const.new(*args, &block)
>>>>>>> d513cdbd
      elsif @block_binding && @block_binding.respond_to?(method_name)
        @block_binding.send method_name, *args, &block
      else
        super
      end
    end

    def clone
      GRXML.import to_xml
    end

    def traverse(&block)
      nokogiri_children.each { |j| j.traverse &block }
      block.call self
    end

    def eql?(o, *args)
      super o, :content, :children, *args
    end
  end # Element
end # RubySpeech<|MERGE_RESOLUTION|>--- conflicted
+++ resolved
@@ -118,17 +118,7 @@
       const_name = method_name.to_s.sub('ssml', '').titleize.gsub(' ', '')
       if self.class.module.const_defined?(const_name)
         const = self.class.module.const_get const_name
-<<<<<<< HEAD
-        if self.class::VALID_CHILD_TYPES.include?(const)
-          self << if const == String
-            encode_special_chars args.first
-          else
-            const.new *args, &block
-          end
-        end
-=======
         self << const.new(*args, &block)
->>>>>>> d513cdbd
       elsif @block_binding && @block_binding.respond_to?(method_name)
         @block_binding.send method_name, *args, &block
       else
